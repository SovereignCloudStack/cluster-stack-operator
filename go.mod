--- conflicted
+++ resolved
@@ -2,11 +2,7 @@
 
 go 1.23.0
 
-<<<<<<< HEAD
-toolchain go1.24.6
-=======
 toolchain go1.24.7
->>>>>>> db6d0ca3
 
 require (
 	github.com/go-logr/logr v1.4.3
