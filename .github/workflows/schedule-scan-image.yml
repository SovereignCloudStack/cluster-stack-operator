name: "Schedule - Scan Images"
on: # yamllint disable-line rule:truthy
  schedule:
    - cron: "0 12 * * 1"
  workflow_dispatch:
# yamllint disable rule:line-length
jobs:
  scan:
    name: Trivy
    runs-on: ubuntu-latest
    container:
<<<<<<< HEAD
      image: ghcr.io/sovereigncloudstack/cso-builder:1.1.26
=======
      image: ghcr.io/sovereigncloudstack/cso-builder:1.1.27
>>>>>>> 767656f0
      credentials:
        username: ${{ github.actor }}
        password: ${{ secrets.github_token }}
    steps:
      - name: Checkout repository
        uses: actions/checkout@11bd71901bbe5b1630ceea73d27597364c9af683 # v4.2.2
      - name: Fixup git permissions
        # https://github.com/actions/checkout/issues/766
        shell: bash
        run: git config --global --add safe.directory "$GITHUB_WORKSPACE"
      - name: Verify Containers
        env:
          TRIVY_PASSWORD: ${{ secrets.GITHUB_TOKEN }}
          TRIVY_USERNAME: ${{ github.actor }}
        run: make verify-container-images<|MERGE_RESOLUTION|>--- conflicted
+++ resolved
@@ -8,12 +8,8 @@
   scan:
     name: Trivy
     runs-on: ubuntu-latest
-    container:
-<<<<<<< HEAD
-      image: ghcr.io/sovereigncloudstack/cso-builder:1.1.26
-=======
+    container
       image: ghcr.io/sovereigncloudstack/cso-builder:1.1.27
->>>>>>> 767656f0
       credentials:
         username: ${{ github.actor }}
         password: ${{ secrets.github_token }}
