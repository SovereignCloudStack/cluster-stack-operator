name: "Schedule - Scan Images"
on: # yamllint disable-line rule:truthy
  schedule:
    - cron: "0 12 * * 1"
  workflow_dispatch:
# yamllint disable rule:line-length
jobs:
  scan:
    name: Trivy
    runs-on: ubuntu-latest
    container:
<<<<<<< HEAD
      image: ghcr.io/sovereigncloudstack/cso-builder:1.1.23
=======
      image: ghcr.io/sovereigncloudstack/cso-builder:1.1.24
>>>>>>> 56b98127
      credentials:
        username: ${{ github.actor }}
        password: ${{ secrets.github_token }}
    steps:
      - name: Checkout repository
        uses: actions/checkout@11bd71901bbe5b1630ceea73d27597364c9af683 # v4.2.2
      - name: Fixup git permissions
        # https://github.com/actions/checkout/issues/766
        shell: bash
        run: git config --global --add safe.directory "$GITHUB_WORKSPACE"
      - name: Verify Containers
        env:
          TRIVY_PASSWORD: ${{ secrets.GITHUB_TOKEN }}
          TRIVY_USERNAME: ${{ github.actor }}
        run: make verify-container-images<|MERGE_RESOLUTION|>--- conflicted
+++ resolved
@@ -9,11 +9,7 @@
     name: Trivy
     runs-on: ubuntu-latest
     container:
-<<<<<<< HEAD
-      image: ghcr.io/sovereigncloudstack/cso-builder:1.1.23
-=======
       image: ghcr.io/sovereigncloudstack/cso-builder:1.1.24
->>>>>>> 56b98127
       credentials:
         username: ${{ github.actor }}
         password: ${{ secrets.github_token }}
