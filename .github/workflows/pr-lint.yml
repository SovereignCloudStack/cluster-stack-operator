--- conflicted
+++ resolved
@@ -21,11 +21,7 @@
     if: github.event_name != 'pull_request' || !github.event.pull_request.draft
     runs-on: ubuntu-latest
     container:
-<<<<<<< HEAD
-      image: ghcr.io/sovereigncloudstack/cso-builder:1.1.26
-=======
       image: ghcr.io/sovereigncloudstack/cso-builder:1.1.27
->>>>>>> 767656f0
       credentials:
         username: ${{ github.actor }}
         password: ${{ secrets.github_token }}
