name: Schedule - Update Bot
on: # yamllint disable-line rule:truthy
  workflow_dispatch:
    inputs:
      dryRun:
        description: "Dry-Run"
        default: "false"
        required: false
      logLevel:
        description: "Log-Level"
        default: "debug"
        required: false
  schedule:
    - cron: "0 11 * * *"
  push:
    branches:
      - main
    paths:
      - ".github/renovate.json5"
      - ".github/renovate/**.json5"
env:
  LOG_LEVEL: info
  DRY_RUN: false
  RENOVATE_CONFIG_FILE: .github/renovate.json5
# yamllint disable rule:line-length
jobs:
  update-bot:
    if: github.repository == 'SovereignCloudStack/cluster-stack-operator'
    name: Renovate
    runs-on: ubuntu-latest
    steps:
      - name: Checkout
        uses: actions/checkout@11bd71901bbe5b1630ceea73d27597364c9af683 # v4.2.2

      - name: Generate Token
        uses: actions/create-github-app-token@3ff1caaa28b64c9cc276ce0a02e2ff584f3900c5 # v2

        id: generate-token
        with:
          app-id: ${{ secrets.SCS_APP_ID }}
          private-key: ${{ secrets.SCS_APP_PRIVATE_KEY }}

      - name: Override default config from dispatch variables
        run: |
          echo "DRY_RUN=${{ github.event.inputs.dryRun || env.DRY_RUN }}" >> "$GITHUB_ENV"
          echo "LOG_LEVEL=${{ github.event.inputs.logLevel || env.LOG_LEVEL }}" >> "$GITHUB_ENV"

      - name: Renovate
<<<<<<< HEAD
        uses: renovatebot/github-action@8ac70de2fe55752c573155866e30735411e3b61c # v41.0.22
=======
        uses: renovatebot/github-action@12f8ed8e6a936a00dc66b628d224488ac406b5e8 # v42.0.5
>>>>>>> c8024d52
        env:
          RENOVATE_HOST_RULES: '[{"hostType": "docker", "matchHost": "ghcr.io", "username": "${{ github.actor }}", "password": "${{ secrets.GITHUB_TOKEN }}" }]'
          RENOVATE_ALLOWED_POST_UPGRADE_COMMANDS: '[".*"]'
          BUILDER_IMAGE: 'ghcr.io/sovereigncloudstack/cso'
          RENOVATE_POST_UPGRADE_TASKS: '{ commands: ["BUILD_IMAGE_TOKEN=${{ secrets.GITHUB_TOKEN }} BUILD_IMAGE_USER=${{ github.actor }} CI=true ./hack/upgrade-builder-image.sh"], fileFilters: ["Makefile", ".builder-image-version.txt", ".github/**/*.yml", ".github/**/*.yaml"], executionMode: "branch"}'
        with:
          configurationFile: ${{ env.RENOVATE_CONFIG_FILE }}
          token: "x-access-token:${{ steps.generate-token.outputs.token }}"
          mount-docker-socket: "true"<|MERGE_RESOLUTION|>--- conflicted
+++ resolved
@@ -46,11 +46,7 @@
           echo "LOG_LEVEL=${{ github.event.inputs.logLevel || env.LOG_LEVEL }}" >> "$GITHUB_ENV"
 
       - name: Renovate
-<<<<<<< HEAD
-        uses: renovatebot/github-action@8ac70de2fe55752c573155866e30735411e3b61c # v41.0.22
-=======
         uses: renovatebot/github-action@12f8ed8e6a936a00dc66b628d224488ac406b5e8 # v42.0.5
->>>>>>> c8024d52
         env:
           RENOVATE_HOST_RULES: '[{"hostType": "docker", "matchHost": "ghcr.io", "username": "${{ github.actor }}", "password": "${{ secrets.GITHUB_TOKEN }}" }]'
           RENOVATE_ALLOWED_POST_UPGRADE_COMMANDS: '[".*"]'
